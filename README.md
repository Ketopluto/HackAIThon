# 🚀 **InfiLib: AI-Driven E-Library Assistant**  

## 📚 **Overview**  

InfiLib is an **AI-powered e-learning assistant** designed to enhance interactive learning experiences. It offers:  

<<<<<<< HEAD
Checkout the live version !
- [Our Landing Page](https://sweet-cobbler-380a8b.netlify.app/) or
- [Application link](https://rakheshkrishna2005-infilib.hf.space/)

## Features  
=======
✅ **Structured learning paths**  
✅ **Prerequisite evaluations**  
✅ **Personalized study roadmaps**  
✅ **Content summarization**  
✅ **Resource recommendations**  
>>>>>>> a71e9620

Utilizing advanced **language models**, InfiLib generates **relevant educational materials** across multiple subjects, making learning efficient and engaging!  


## 🌟 **Features**  

🔍 **Prerequisite Assessment** – Identifies essential concepts required to understand a topic and allows users to self-evaluate their proficiency.  

📂 **Subtopic Selection** – Breaks down a subject into key subtopics, enabling users to focus on specific areas of interest.  

📆 **Learning Roadmap** – Generates a **structured study plan** with weekly goals, activities, and practice exercises.  

📑 **Content Summaries** – Provides **concise explanations**, key concepts, examples, and potential pitfalls for selected subtopics.  

📖 **Resource Recommendations** – Suggests **textbooks, research papers, online courses, and interactive learning platforms**.  

🤖 **AI-Powered Chat Assistant** – Enables users to engage in **topic-specific discussions** with an AI assistant.  


## 🛠️ **Installation**  

### ✅ **Prerequisites**  
Ensure you have the following installed:  

- 🐍 **Python 3.8+**  
- 📦 **pip**  
- 🔹 **Virtual environment** (optional but recommended)  

### 🚀 **Setup Instructions**  

1️⃣ **Clone the Repository**  
   ```bash
   git clone https://github.com/your-repository/infilib.git
   cd infilib
   ```  

2️⃣ **Create and Activate a Virtual Environment** (Optional but recommended)  
   ```bash
   python -m venv venv
   source venv/bin/activate  # On Windows, use venv\Scripts\activate
   ```  

3️⃣ **Install Dependencies**  
   ```bash
   pip install -r requirements.txt
   ```  

4️⃣ **Set Up Environment Variables**  
   Create a `.env` file in the project root and add the following:  
   ```ini
   GROQ_API_KEY=your_api_key_here
   ```  

5️⃣ **Run the Application**  
   ```bash
   streamlit run app.py
   ```  


## 🎯 **Usage**  

1️⃣ **Enter** the topic you want to study.  
2️⃣ **Review & assess** prerequisite knowledge.  
3️⃣ **Select subtopics** for detailed study.  
4️⃣ **View** the generated learning roadmap.  
5️⃣ **Read** content summaries for each subtopic.  
6️⃣ **Explore** recommended learning resources.  
7️⃣ **Interact** with the AI assistant for topic-related queries.  


## 🛠️ **Technologies Used**  

🎨 **Streamlit** – Frontend interface for interactive user experience.  
🔗 **LangChain** – Framework for managing language model interactions.  
🧠 **Groq LLM** – Large language model for generating learning materials.  
🐍 **Python** – Core programming language for application development.  


## 🤝 **Contributing**  

Contributions are welcome! 🚀  

1️⃣ **Fork the repository**  
2️⃣ **Create a new branch** (`feature-branch`)  
3️⃣ **Make changes & commit them**  
4️⃣ **Push changes to your fork** and **create a pull request**  

Let's build **InfiLib** together! 💡  


## 📬 **Contact**  

For any **inquiries** or **issues**, please reach out via **GitHub Issues**. 🚀  


## 👥 **Contributors**  

<a>
  <img src="https://contrib.rocks/image?repo=Ketopluto/InfiLib" />
</a><|MERGE_RESOLUTION|>--- conflicted
+++ resolved
@@ -4,19 +4,6 @@
 
 InfiLib is an **AI-powered e-learning assistant** designed to enhance interactive learning experiences. It offers:  
 
-<<<<<<< HEAD
-Checkout the live version !
-- [Our Landing Page](https://sweet-cobbler-380a8b.netlify.app/) or
-- [Application link](https://rakheshkrishna2005-infilib.hf.space/)
-
-## Features  
-=======
-✅ **Structured learning paths**  
-✅ **Prerequisite evaluations**  
-✅ **Personalized study roadmaps**  
-✅ **Content summarization**  
-✅ **Resource recommendations**  
->>>>>>> a71e9620
 
 Utilizing advanced **language models**, InfiLib generates **relevant educational materials** across multiple subjects, making learning efficient and engaging!  
 
